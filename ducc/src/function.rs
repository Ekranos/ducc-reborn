--- conflicted
+++ resolved
@@ -114,14 +114,9 @@
 
     unsafe extern "C" fn finalizer(ctx: *mut ffi::duk_context) -> ffi::duk_ret_t {
         ffi::duk_require_stack(ctx, 1);
-<<<<<<< HEAD
         ffi::duk_get_prop_string(ctx, 0, FUNC.as_ptr() as *const _);
-        Box::from_raw(ffi::duk_get_pointer(ctx, -1) as *mut Callback);
-=======
-        ffi::duk_get_prop_string(ctx, 0, FUNC.as_ptr());
         let callback = Box::from_raw(ffi::duk_get_pointer(ctx, -1) as *mut Callback);
         drop(callback);
->>>>>>> e1c97806
         ffi::duk_pop(ctx);
         ffi::duk_push_undefined(ctx);
         ffi::duk_put_prop_string(ctx, 0, FUNC.as_ptr() as *const _);
